package sentry

import (
	"context"
	"errors"
	"strings"

	"github.com/hashicorp/terraform-plugin-log/tflog"
	"github.com/hashicorp/terraform-plugin-sdk/v2/diag"
	"github.com/hashicorp/terraform-plugin-sdk/v2/helper/schema"
	"github.com/jianyuan/go-sentry/sentry"
)

func resourceSentryProject() *schema.Resource {
	return &schema.Resource{
		CreateContext: resourceSentryProjectCreate,
		ReadContext:   resourceSentryProjectRead,
		UpdateContext: resourceSentryProjectUpdate,
		DeleteContext: resourceSentryProjectDelete,
		Importer: &schema.ResourceImporter{
			StateContext: resourceSentryProjectImporter,
		},

		Schema: map[string]*schema.Schema{
			"organization": {
				Type:        schema.TypeString,
				Required:    true,
				Description: "The slug of the organization the project belongs to",
			},
			"team": {
				Type:        schema.TypeString,
				Required:    true,
				Description: "The slug of the team to create the project for",
			},
			"name": {
				Type:        schema.TypeString,
				Required:    true,
				Description: "The name for the project",
			},
			"slug": {
				Type:        schema.TypeString,
				Optional:    true,
				Description: "The optional slug for this project",
				Computed:    true,
			},
			"platform": {
				Type:        schema.TypeString,
				Optional:    true,
				Description: "The optional platform for this project",
				Computed:    true,
			},
			"project_id": {
				Type:     schema.TypeString,
				Computed: true,
			},
			"is_public": {
				Type:     schema.TypeBool,
				Computed: true,
			},
			"is_bookmarked": {
				Type:       schema.TypeBool,
				Computed:   true,
				Deprecated: "is_bookmarked is no longer used",
			},
			"color": {
				Type:     schema.TypeString,
				Computed: true,
			},
			"features": {
				Type:     schema.TypeList,
				Computed: true,
				Elem: &schema.Schema{
					Type: schema.TypeString,
				},
			},
			"status": {
				Type:     schema.TypeString,
				Computed: true,
			},
			"digests_min_delay": {
				Type:        schema.TypeInt,
				Computed:    true,
				Description: "The minimum amount of time (in seconds) to wait between scheduling digests for delivery after the initial scheduling.",
				Optional:    true,
			},
			"digests_max_delay": {
				Type:        schema.TypeInt,
				Computed:    true,
				Description: "The maximum amount of time (in seconds) to wait between scheduling digests for delivery.",
				Optional:    true,
			},
			"resolve_age": {
				Type:        schema.TypeInt,
				Optional:    true,
				Description: "Hours in which an issue is automatically resolve if not seen after this amount of time.",
				Computed:    true,
			},
			"allowed_domains": {
				Type:        schema.TypeList,
				Computed:    true,
				Description: "The domains which Sentry will allow errors to be reported from",
				Optional:    true,
				Elem: &schema.Schema{
					Type: schema.TypeString,
				},
			},
			"remove_default_key": {
				Type:        schema.TypeBool,
				Optional:    true,
				Description: "Whether to remove the default key",
				Default:     false,
			},
			"remove_default_rule": {
				Type:        schema.TypeBool,
				Optional:    true,
				Description: "Whether to remove the default rule",
				Default:     false,
			},

			// TODO: Project options
		},
	}
}

func resourceSentryProjectCreate(ctx context.Context, d *schema.ResourceData, meta interface{}) diag.Diagnostics {
	client := meta.(*sentry.Client)

	org := d.Get("organization").(string)
	team := d.Get("team").(string)
	params := &sentry.CreateProjectParams{
		Name: d.Get("name").(string),
		Slug: d.Get("slug").(string),
	}

	tflog.Debug(ctx, "Creating Sentry project", map[string]interface{}{
		"teamName": team,
		"org":      org,
	})
	proj, _, err := client.Projects.Create(org, team, params)
	if err != nil {
		return diag.FromErr(err)
	}
	tflog.Debug(ctx, "Created Sentry project", map[string]interface{}{
		"projectSlug": proj.Slug,
		"projectID":   proj.ID,
		"team":        team,
		"org":         org,
	})

	if d.Get("remove_default_key").(bool) {
		err = removeDefaultKey(client, org, proj.Slug)
		if err != nil {
			return diag.FromErr(err)
		}
	}

	if d.Get("remove_default_rule").(bool) {
		err = removeDefaultRule(client, org, proj.Slug)
		if err != nil {
			return diag.FromErr(err)
		}
	}

	d.SetId(proj.Slug)
	return resourceSentryProjectUpdate(ctx, d, meta)
}

func resourceSentryProjectRead(ctx context.Context, d *schema.ResourceData, meta interface{}) diag.Diagnostics {
	client := meta.(*sentry.Client)

	slug := d.Id()
	org := d.Get("organization").(string)

	tflog.Debug(ctx, "Reading Sentry project", map[string]interface{}{
		"projectSlug": slug,
		"org":         org,
	})
	proj, resp, err := client.Projects.Get(org, slug)
	if found, err := checkClientGet(resp, err, d); !found {
		return diag.FromErr(err)
	}
	tflog.Debug(ctx, "Read Sentry project", map[string]interface{}{
		"projectSlug": proj.Slug,
		"projectID":   proj.ID,
		"org":         org,
	})

	d.SetId(proj.Slug)
	d.Set("organization", proj.Organization.Slug)
	d.Set("team", proj.Team.Slug)
	d.Set("name", proj.Name)
	d.Set("slug", proj.Slug)
	d.Set("platform", proj.Platform)
	d.Set("project_id", proj.ID)
	d.Set("is_public", proj.IsPublic)
	d.Set("color", proj.Color)
	d.Set("features", proj.Features)
	d.Set("status", proj.Status)
	d.Set("digests_min_delay", proj.DigestsMinDelay)
	d.Set("digests_max_delay", proj.DigestsMaxDelay)
	d.Set("resolve_age", proj.ResolveAge)
	d.Set("allowed_domains", proj.AllowedDomains)

	// TODO: Project options

	return nil
}

func resourceSentryProjectUpdate(ctx context.Context, d *schema.ResourceData, meta interface{}) diag.Diagnostics {
	client := meta.(*sentry.Client)

	slug := d.Id()
	org := d.Get("organization").(string)
	params := &sentry.UpdateProjectParams{
		Name: d.Get("name").(string),
		Slug: d.Get("slug").(string),
	}

	platform := d.Get("platform").(string)
	if platform != "" {
		params.Platform = platform
	}

	if v, ok := d.GetOk("digests_min_delay"); ok {
		params.DigestsMinDelay = Int(v.(int))
	}

	if v, ok := d.GetOk("digests_max_delay"); ok {
		params.DigestsMaxDelay = Int(v.(int))
	}

	if v, ok := d.GetOk("resolve_age"); ok {
		params.ResolveAge = Int(v.(int))
	}

<<<<<<< HEAD
	allowedDomains := []string{}
	for _, url := range d.Get("allowed_domains").([]interface{}) {
		allowedDomains = append(allowedDomains, url.(string))
	}
	if len(allowedDomains) > 0 {
		params.AllowedDomains = allowedDomains
	}

	tflog.Debug(ctx, "Updating Sentry project", "projectSlug", slug, "org", org)
=======
	tflog.Debug(ctx, "Updating Sentry project", map[string]interface{}{
		"projectSlug": slug,
		"org":         org,
	})
>>>>>>> da1002fa
	proj, _, err := client.Projects.Update(org, slug, params)
	if err != nil {
		return diag.FromErr(err)
	}
	tflog.Debug(ctx, "Updated Sentry project", map[string]interface{}{
		"projectSlug": proj.Slug,
		"projectID":   proj.ID,
		"org":         org,
	})

	d.SetId(proj.Slug)
	return resourceSentryProjectRead(ctx, d, meta)
}

func resourceSentryProjectDelete(ctx context.Context, d *schema.ResourceData, meta interface{}) diag.Diagnostics {
	client := meta.(*sentry.Client)

	slug := d.Id()
	org := d.Get("organization").(string)

	tflog.Debug(ctx, "Deleting Sentry project", map[string]interface{}{
		"projectSlug": slug,
		"org":         org,
	})
	_, err := client.Projects.Delete(org, slug)
	tflog.Debug(ctx, "Deleted Sentry project", map[string]interface{}{
		"projectSlug": slug,
		"org":         org,
	})

	return diag.FromErr(err)
}

func resourceSentryProjectImporter(ctx context.Context, d *schema.ResourceData, meta interface{}) ([]*schema.ResourceData, error) {
	addrID := d.Id()

	tflog.Debug(ctx, "Importing Sentry project", map[string]interface{}{
		"projectID": addrID,
	})

	parts := strings.Split(addrID, "/")

	if len(parts) != 2 {
		return nil, errors.New("Project import requires an ADDR ID of the following schema org-slug/project-slug")
	}

	d.Set("organization", parts[0])
	d.SetId(parts[1])

	return []*schema.ResourceData{d}, nil
}

func removeDefaultKey(client *sentry.Client, org, projSlug string) error {
	keys, _, err := client.ProjectKeys.List(org, projSlug)
	if err != nil {
		return err
	}
	var defaultKeyID string
	for _, key := range keys {
		if key.Name == "Default" {
			defaultKeyID = key.ID
			break
		}
	}

	client.ProjectKeys.Delete(org, projSlug, defaultKeyID)
	return nil
}

func removeDefaultRule(client *sentry.Client, org, projSlug string) error {
	rules, _, err := client.Rules.List(org, projSlug)
	if err != nil {
		return err
	}
	var defaultRuleID string
	for _, rule := range rules {
		if rule.Name == "Send a notification for new issues" {
			defaultRuleID = rule.ID
			break
		}
	}

	client.Rules.Delete(org, projSlug, defaultRuleID)
	return nil
}<|MERGE_RESOLUTION|>--- conflicted
+++ resolved
@@ -233,7 +233,6 @@
 		params.ResolveAge = Int(v.(int))
 	}
 
-<<<<<<< HEAD
 	allowedDomains := []string{}
 	for _, url := range d.Get("allowed_domains").([]interface{}) {
 		allowedDomains = append(allowedDomains, url.(string))
@@ -242,14 +241,12 @@
 		params.AllowedDomains = allowedDomains
 	}
 
-	tflog.Debug(ctx, "Updating Sentry project", "projectSlug", slug, "org", org)
-=======
 	tflog.Debug(ctx, "Updating Sentry project", map[string]interface{}{
 		"projectSlug": slug,
 		"org":         org,
 	})
->>>>>>> da1002fa
-	proj, _, err := client.Projects.Update(org, slug, params)
+
+  proj, _, err := client.Projects.Update(org, slug, params)
 	if err != nil {
 		return diag.FromErr(err)
 	}
